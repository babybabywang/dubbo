--- conflicted
+++ resolved
@@ -38,10 +38,6 @@
         <dependency>
             <groupId>com.alibaba</groupId>
             <artifactId>hessian-lite</artifactId>
-<<<<<<< HEAD
-=======
-            <version>3.2.4</version>
->>>>>>> 6ce7b11f
         </dependency>
     </dependencies>
 </project>