--- conflicted
+++ resolved
@@ -142,10 +142,7 @@
 
 ### Next steps
 
-<<<<<<< HEAD
-=======
 * [Your first Dubbo application](http://dubbo.apache.org/en-us/blog/dubbo-101.html) - A 101 tutorial to reveal more details, with the same code above.
->>>>>>> 75853a88
 * [Dubbo user manual](http://dubbo.apache.org/en-us/docs/user/preface/background.html) - How to use Dubbo and all its features.
 * [Dubbo developer guide](http://dubbo.apache.org/en-us/docs/dev/build.html) - How to invovle in Dubbo development.
 * [Dubbo admin manual](http://dubbo.apache.org/en-us/docs/admin/install/provider-demo.html) - How to admin and manage Dubbo services.
